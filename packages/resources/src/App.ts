--- conflicted
+++ resolved
@@ -5,13 +5,8 @@
 import * as cdk from "@aws-cdk/core";
 import * as cxapi from "@aws-cdk/cx-api";
 import { execSync } from "child_process";
-<<<<<<< HEAD
-import { FunctionHandlerProps } from "./Function";
+import { FunctionProps, FunctionHandlerProps } from "./Function";
 import { getEsbuildMetafileName } from "./util/nodeBuilder";
-=======
-import { FunctionProps, FunctionHandlerProps } from "./Function";
-import { getEsbuildMetafileName } from "./util/builder";
->>>>>>> b699f817
 
 const appPath = process.cwd();
 
