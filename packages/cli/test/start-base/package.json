{
  "name": "@serverless-stack/cli-test-start-base",
  "private": true,
  "description": "tests",
  "version": "0.9.18",
  "scripts": {
    "start": "sst start",
    "build": "sst build",
    "deploy": "sst deploy",
    "remove": "sst remove",
    "cdk": "sst cdk"
  },
  "dependencies": {
<<<<<<< HEAD
    "@aws-cdk/aws-lambda": "1.89.0",
    "@aws-cdk/aws-sns": "1.89.0",
    "@aws-cdk/aws-sns-subscriptions": "1.89.0",
    "@aws-cdk/core": "1.89.0",
    "@serverless-stack/cli": "^0.9.5",
    "@serverless-stack/resources": "^0.9.5"
=======
    "@aws-cdk/aws-sns": "1.91.0",
    "@aws-cdk/aws-sns-subscriptions": "1.91.0",
    "@aws-cdk/core": "1.91.0",
    "@serverless-stack/cli": "^0.9.18",
    "@serverless-stack/resources": "^0.9.18"
>>>>>>> 762cea7b
  },
  "license": "ISC"
}<|MERGE_RESOLUTION|>--- conflicted
+++ resolved
@@ -11,20 +11,11 @@
     "cdk": "sst cdk"
   },
   "dependencies": {
-<<<<<<< HEAD
-    "@aws-cdk/aws-lambda": "1.89.0",
-    "@aws-cdk/aws-sns": "1.89.0",
-    "@aws-cdk/aws-sns-subscriptions": "1.89.0",
-    "@aws-cdk/core": "1.89.0",
-    "@serverless-stack/cli": "^0.9.5",
-    "@serverless-stack/resources": "^0.9.5"
-=======
     "@aws-cdk/aws-sns": "1.91.0",
     "@aws-cdk/aws-sns-subscriptions": "1.91.0",
     "@aws-cdk/core": "1.91.0",
     "@serverless-stack/cli": "^0.9.18",
     "@serverless-stack/resources": "^0.9.18"
->>>>>>> 762cea7b
   },
   "license": "ISC"
 }