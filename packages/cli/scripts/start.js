"use strict";

const path = require("path");
const fs = require("fs-extra");
const chalk = require("chalk");
const WebSocket = require("ws");
const esbuild = require("esbuild");
const chokidar = require("chokidar");
const spawn = require("cross-spawn");
const allSettled = require("promise.allsettled");

const sstDeploy = require("./deploy");
const paths = require("./util/paths");
const {
  prepareCdk,
  applyConfig,
  deploy: cdkDeploy,
} = require("./util/cdkHelpers");
const array = require("../lib/array");
const { logger, addFileTransport } = require("../lib/logger");

// Setup logger
addFileTransport();
const clientLogger = logger.child({ label: "client" });
const builderLogger = logger.child({ label: "builder" });

// Create Promise.allSettled shim
allSettled.shim();

const chokidarOptions = {
  persistent: true,
  ignoreInitial: true,
  followSymlinks: false,
  disableGlobbing: false,
  awaitWriteFinish: {
    pollInterval: 100,
    stabilityThreshold: 20,
  },
};
const WEBSOCKET_CLOSE_CODE = {
  NEW_CLIENT_CONNECTED: 4901,
};

let ws;
let watcher;
let tscExec;
let eslintExec;
let esbuildService;

const builderState = {
  isRebuilding: false,
  entryPointsData: {},
  srcPathsData: {},
  watchedFilesIndex: {},
};
const entryPointDataTemplateObject = {
  srcPath: null,
  handler: null,
  tsconfig: null,
  hasError: false,
  esbuilder: null,
  inputFiles: null,
  outHandler: null,
  transpilePromise: null,
  needsReTranspile: false,
  pendingRequestCallbacks: [],
};
const srcPathDataTemplateObject = {
  srcPath: null,
  tsconfig: null,
  inputFiles: null,
  lintProcess: null,
  typeCheckProcess: null,
  needsReCheck: false,
};

const MOCK_SLOW_ESBUILD_RETRANSPILE_IN_MS = 0;

process.on("uncaughtException", (err, origin) => {
  logger.info("===== Unhandled Exception at:", err, "origin:", origin);
});
process.on("unhandledRejection", (reason, promise) => {
  logger.info("===== Unhandled Rejection at:", promise, "reason:", reason);
});
process.on("rejectionHandled", (promise) => {
  logger.info("===== Rejection Handled at:", promise);
});

module.exports = async function (argv, cliInfo) {
  const config = applyConfig(argv);

  // Deploy debug stack
  config.debugEndpoint = await deployDebugStack(cliInfo, config);

  // Deploy app
  await deployApp(argv, cliInfo, config);

  // Start client
  try {
    await startBuilder([
      { srcPath: "src/api", handler: "api.handler" },
      { srcPath: "src/sns", handler: "sns.handler" },
    ]);
  } catch (e) {
    return;
  }

  startClient(config.debugEndpoint);
};

async function deployDebugStack(cliInfo, config) {
  const stackName = `${config.stage}-debug-stack`;

  logger.info("");
  logger.info("=======================");
  logger.info(" Deploying debug stack");
  logger.info("=======================");
  logger.info("");

  const debugAppArgs = [stackName, config.stage, config.region];
  // Note: When deploying the debug stack, the current working directory is user's app.
  //       Setting the current working directory to debug stack cdk app directory to allow
  //       Lambda Function construct be able to reference code with relative path.
  process.chdir(path.join(paths.ownPath, "assets", "debug-stack"));
  const debugStackRet = await cdkDeploy({
    ...cliInfo.cdkOptions,
    app: `node bin/index.js ${debugAppArgs.join(" ")}`,
    output: "cdk.out",
  });
  // Note: Restore working directory
  process.chdir(paths.appPath);

  // Get WebSocket endpoint
  if (
    !debugStackRet ||
    !debugStackRet.outputs ||
    !debugStackRet.outputs.Endpoint
  ) {
    throw new Error(
      `Failed to get the endpoint from the deployed debug stack ${stackName}`
    );
  }

  return debugStackRet.outputs.Endpoint;
}
async function deployApp(argv, cliInfo, config) {
  logger.info("");
  logger.info("===============");
  logger.info(" Deploying app");
  logger.info("===============");
  logger.info("");

  prepareCdk(argv, cliInfo, config);
  await sstDeploy(argv, config, cliInfo);
}

///////////////////////
// Builder functions //
///////////////////////

async function startBuilder(entryPoints) {
  builderLogger.info("");
  builderLogger.info("===================");
  builderLogger.info(" Starting debugger");
  builderLogger.info("===================");
  builderLogger.info("");

  initializeBuilderState(entryPoints);

  // Run transpiler
  builderLogger.info("Transpiling Lambda code...");

  esbuildService = await esbuild.startService();
  const results = await Promise.allSettled(
    entryPoints.map(({ srcPath, handler }) =>
      // Not catching esbuild errors
      // Letting it handle the error messages for now
      transpile(srcPath, handler)
    )
  );
  esbuildService.stop();

  const hasError = results.some((result) => result.status === "rejected");
  if (hasError) {
    Object.keys(builderState.entryPointsData).forEach((key) => {
      if (builderState.entryPointsData[key].esbuilder !== null) {
        builderState.entryPointsData[key].esbuilder.rebuild.dispose();
      }
    });
    throw new Error("Error transpiling");
  }

  // Validate transpiled
  const srcPaths = getAllSrcPaths();
  if (srcPaths.length === 0) {
    builderLogger.info("Nothing has been transpiled");
    return;
  }

  // Run linter and type checker
  tscExec = await getCmdPath("tsc");
  eslintExec = await getCmdPath("eslint");

  srcPaths.forEach((srcPath) => {
    const lintProcess = lint(srcPath);
    const typeCheckProcess = typeCheck(srcPath);
    onLintAndTypeCheckStarted({ srcPath, lintProcess, typeCheckProcess });
  });

  // Run watcher
  const allInputFiles = getAllWatchedFiles();

  watcher = chokidar
    .watch(allInputFiles, chokidarOptions)
    .on("all", onFileChange)
    .on("error", (error) => builderLogger.info(`Watch ${error}`))
    .on("ready", () => {
      builderLogger.debug(`Watcher ready for ${allInputFiles.length} files...`);
    });
}
async function updateBuilder() {
  builderLogger.silly(serializeState());

  const { entryPointsData, srcPathsData } = builderState;

  // Run transpiler
  Object.keys(entryPointsData).forEach((key) => {
    let {
      srcPath,
      handler,
      transpilePromise,
      needsReTranspile,
    } = entryPointsData[key];
    if (!transpilePromise && needsReTranspile) {
      const transpilePromise = reTranspiler(srcPath, handler);
      onReTranspileStarted({ srcPath, handler, transpilePromise });
    }
  });

  // Check all entrypoints transpiled, if not => wait
  const isTranspiling = Object.keys(entryPointsData).some(
    (key) => entryPointsData[key].transpilePromise
  );
  if (isTranspiling) {
    return;
  }

  // Check all entrypoints successfully transpiled, if not => do not run lint and checker
  const hasError = Object.keys(entryPointsData).some(
    (key) => entryPointsData[key].hasError
  );
  if (hasError) {
    return;
  }

  // Run linter and type checker
  Object.keys(srcPathsData).forEach((srcPath) => {
    let { lintProcess, typeCheckProcess, needsReCheck } = srcPathsData[srcPath];
    if (needsReCheck) {
      // stop existing linter & type checker
      lintProcess && lintProcess.kill();
      typeCheckProcess && typeCheckProcess.kill();

      // start new linter & type checker
      lintProcess = lint(srcPath);
      typeCheckProcess = typeCheck(srcPath);

      onLintAndTypeCheckStarted({ srcPath, lintProcess, typeCheckProcess });
    }
  });
}

async function onFileChange(ev, file) {
  builderLogger.debug(`File change: ${file}`);

  // Get entrypoints changed
  const entryPointKeys = builderState.watchedFilesIndex[file];
  if (!entryPointKeys) {
    builderLogger.debug("File is not linked to the entry points");
    return;
  }

  // Mark changed entrypoints
  entryPointKeys.map((key) => {
    builderState.entryPointsData[key].needsReTranspile = true;
  });

  await updateBuilder();
}
function onTranspileSucceeded(
  srcPath,
  handler,
  { tsconfig, esbuilder, outHandler, inputFiles }
) {
  const key = `${srcPath}/${handler}`;
  // Update entryPointsData
  builderState.entryPointsData[key] = {
    ...builderState.entryPointsData[key],
    tsconfig,
    esbuilder,
    outHandler,
    inputFiles,
  };

  // Update srcPath index
  builderState.srcPathsData[srcPath] = {
    ...srcPathDataTemplateObject,
    srcPath,
    tsconfig,
    inputFiles,
  };

  // Update inputFiles
  inputFiles.forEach((file) => {
    builderState.watchedFilesIndex[file] =
      builderState.watchedFilesIndex[file] || [];
    builderState.watchedFilesIndex[file].push(key);
  });
}
function onReTranspileStarted({ srcPath, handler, transpilePromise }) {
  const key = `${srcPath}/${handler}`;

  // Print rebuilding message
  if (!builderState.isRebuilding) {
    builderState.isRebuilding = true;
    builderLogger.info("Rebuilding...");
  }

  // Update entryPointsData
  builderState.entryPointsData[key] = {
    ...builderState.entryPointsData[key],
    needsReTranspile: false,
    transpilePromise,
  };
}
async function onReTranspileSucceeded(srcPath, handler, { inputFiles }) {
  const key = `${srcPath}/${handler}`;

  // Note: If the handler included new files, while re-transpiling, the new files
  //       might have been updated. And because the new files has not been added to
  //       the watcher yet, onFileChange() wouldn't get called. We need to re-transpile
  //       again.
  const oldInputFiles = builderState.entryPointsData[key].inputFiles;
  const inputFilesDiff = diffInputFiles(oldInputFiles, inputFiles);
  const hasNewInputFiles = inputFilesDiff.add.length > 0;

  // Update entryPointsData
  builderState.entryPointsData[key] = {
    ...builderState.entryPointsData[key],
    inputFiles,
    hasError: false,
    transpilePromise: null,
    needsReTranspile:
      builderState.entryPointsData[key].needsReTranspile || hasNewInputFiles,
  };

  // Update srcPathsData
  const srcPathInputFiles = Object.keys(builderState.entryPointsData)
    .filter((key) => builderState.entryPointsData[key].srcPath === srcPath)
    .map((key) => builderState.entryPointsData[key].inputFiles)
    .flat();
  builderState.srcPathsData[srcPath] = {
    ...builderState.srcPathsData[srcPath],
    inputFiles: array.unique(srcPathInputFiles),
    needsReCheck: true,
  };

  // Update watched files index
  inputFilesDiff.add.forEach((file) => {
    builderState.watchedFilesIndex[file] =
      builderState.watchedFilesIndex[file] || [];
    builderState.watchedFilesIndex[file].push(key);
  });
  inputFilesDiff.remove.forEach((file) => {
    const index = builderState.watchedFilesIndex[file].indexOf(key);
    if (index > -1) {
      builderState.watchedFilesIndex[file].splice(index, 1);
    }
    if (builderState.watchedFilesIndex[file] === 0) {
      delete builderState.watchedFilesIndex[file];
    }
  });

  // Update watcher
  if (inputFilesDiff.add.length > 0) {
    watcher.add(inputFilesDiff.add);
  }
  if (inputFilesDiff.remove.length > 0) {
    await watcher.unwatch(inputFilesDiff.remove);
  }

  // Fullfil pending requests
  if (!builderState.entryPointsData[key].needsReTranspile) {
    builderState.entryPointsData[key].pendingRequestCallbacks.forEach(
      ({ resolve }) => {
        resolve();
      }
    );
  }

  await updateBuilder();
}
async function onReTranspileFailed(srcPath, handler) {
  const key = `${srcPath}/${handler}`;

  // Update entryPointsData
  builderState.entryPointsData[key] = {
    ...builderState.entryPointsData[key],
    hasError: true,
    transpilePromise: null,
  };

  // Fullfil pending requests
  if (!builderState.entryPointsData[key].needsReTranspile) {
    builderState.entryPointsData[key].pendingRequestCallbacks.forEach(
      ({ reject }) => {
        reject(`Failed to transpile srcPath ${srcPath} handler ${handler}`);
      }
    );
  }

  await updateBuilder();
}
function onLintAndTypeCheckStarted({ srcPath, lintProcess, typeCheckProcess }) {
  // Update srcPath index
  builderState.srcPathsData[srcPath] = {
    ...builderState.srcPathsData[srcPath],
    lintProcess,
    typeCheckProcess,
    needsReCheck: false,
  };
}
async function onLintDone(srcPath) {
  builderState.srcPathsData[srcPath] = {
    ...builderState.srcPathsData[srcPath],
    lintProcess: null,
  };

  // Print rebuilding message
  const isChecking = Object.keys(builderState.srcPathsData).some(
    (key) =>
      builderState.srcPathsData[key].lintProcess ||
      builderState.srcPathsData[key].typeCheckProcess
  );
  if (!isChecking && builderState.isRebuilding) {
    builderState.isRebuilding = false;
    builderLogger.info("Done building");
  }

  await updateBuilder();
}
async function onTypeCheckDone(srcPath) {
  builderState.srcPathsData[srcPath] = {
    ...builderState.srcPathsData[srcPath],
    typeCheckProcess: null,
  };

  // Print rebuilding message
  const isChecking = Object.keys(builderState.srcPathsData).some(
    (key) =>
      builderState.srcPathsData[key].lintProcess ||
      builderState.srcPathsData[key].typeCheckProcess
  );
  if (!isChecking && builderState.isRebuilding) {
    builderState.isRebuilding = false;
    builderLogger.info("Done building");
  }

  await updateBuilder();
}

async function transpile(srcPath, handler) {
  const metafile = getEsbuildMetafilePath(srcPath, handler);
  const outSrcPath = path.join(srcPath, paths.appBuildDir);

  const fullPath = await getHandlerFilePath(srcPath, handler);

  const tsconfigPath = path.join(paths.appPath, srcPath, "tsconfig.json");
  const isTs = await checkFileExists(tsconfigPath);
  const tsconfig = isTs ? tsconfigPath : undefined;

  const external = await getAllExternalsForHandler(srcPath);

  const esbuildOptions = {
    external,
    metafile,
    tsconfig,
    bundle: true,
    format: "cjs",
    sourcemap: true,
    platform: "node",
    incremental: true,
    entryPoints: [fullPath],
    outdir: path.join(paths.appPath, outSrcPath),
  };

  builderLogger.debug(`Transpiling ${handler}...`);

  const esbuilder = await esbuild.build(esbuildOptions);

  return onTranspileSucceeded(srcPath, handler, {
    tsconfig,
    esbuilder,
    outHandler: {
      handler,
      srcPath: outSrcPath,
    },
    inputFiles: await getInputFilesFromEsbuildMetafile(metafile),
  });
}
async function reTranspiler(srcPath, handler) {
  try {
    const key = buildEntryPointKey(srcPath, handler);
    const { esbuilder } = builderState.entryPointsData[key];
    await esbuilder.rebuild();

    // Mock esbuild taking long to rebuild
    if (MOCK_SLOW_ESBUILD_RETRANSPILE_IN_MS) {
      builderLogger.debug(
        `Mock rebuild wait (${MOCK_SLOW_ESBUILD_RETRANSPILE_IN_MS}ms)...`
      );
      await sleep(MOCK_SLOW_ESBUILD_RETRANSPILE_IN_MS);
      builderLogger.debug(`Mock rebuild wait done`);
    }

    const metafile = getEsbuildMetafilePath(srcPath, handler);
    const inputFiles = await getInputFilesFromEsbuildMetafile(metafile);
    await onReTranspileSucceeded(srcPath, handler, { inputFiles });
  } catch (e) {
    builderLogger.error("reTranspiler error", e);
    await onReTranspileFailed(srcPath, handler);
  }
}
function lint(srcPath) {
  const { inputFiles } = builderState.srcPathsData[srcPath];

  const process = spawn(
    eslintExec,
    [
      "--no-error-on-unmatched-pattern",
      "--config",
      path.join(paths.ownPath, "scripts", "util", ".eslintrc.internal.js"),
      "--ext",
      ".js,.ts",
      "--fix",
      // Handling nested ESLint projects in Yarn Workspaces
      // https://github.com/serverless-stack/serverless-stack/issues/11
      "--resolve-plugins-relative-to",
      ".",
      ...inputFiles,
    ],
    // TODO: Check if setting the cwd to the root is okay
    { stdio: "inherit", cwd: paths.appPath }
  );

  process.on("close", (code) => {
    builderLogger.debug(`linter exited with code ${code}`);
    onLintDone(srcPath);
  });

  return process;
}
function typeCheck(srcPath) {
  const { tsconfig, inputFiles } = builderState.srcPathsData[srcPath];
  const tsFiles = inputFiles.filter((file) => file.endsWith(".ts"));

  if (!tsconfig) {
    return null;
  }

  const process = spawn(tscExec, ["--noEmit", ...tsFiles], {
    stdio: "inherit",
    cwd: path.join(paths.appPath, srcPath),
  });

  process.on("close", (code) => {
    builderLogger.debug(`type checker exited with code ${code}`);
    onTypeCheckDone(srcPath);
  });

  return process;
}

/////////////////////////////
// Builder State functions //
/////////////////////////////

function initializeBuilderState(entryPoints) {
  entryPoints.forEach(({ srcPath, handler }) => {
    const key = buildEntryPointKey(srcPath, handler);
    builderState.entryPointsData[key] = {
      ...entryPointDataTemplateObject,
      srcPath,
      handler,
    };
  });
}

function buildEntryPointKey(srcPath, handler) {
  return `${srcPath}/${handler}`;
}
function getAllWatchedFiles() {
  return Object.keys(builderState.watchedFilesIndex);
}
function getAllSrcPaths() {
  return Object.keys(builderState.srcPathsData);
}
function serializeState() {
  const {
    isRebuilding,
    entryPointsData,
    srcPathsData,
    watchedFilesIndex,
  } = builderState;
  return JSON.stringify(
    {
      isRebuilding,
      entryPointsData: Object.keys(entryPointsData).reduce(
        (acc, key) => ({
          ...acc,
          [key]: {
            hasError: entryPointsData[key].hasError,
            inputFiles: entryPointsData[key].inputFiles,
            transpilePromise:
              entryPointsData[key].transpilePromise && "<Promise>",
            needsReTranspile: entryPointsData[key].needsReTranspile,
          },
          //[key]: { ...entryPointsData[key],
          //  transpilePromise: entryPointsData[key].transpilePromise && '<Promise>'
          //},
        }),
        {}
      ),
      srcPathsData: Object.keys(srcPathsData).reduce(
        (acc, key) => ({
          ...acc,
          [key]: {
            inputFiles: srcPathsData[key].inputFiles,
            lintProcess: srcPathsData[key].lintProcess && "<ChildProcess>",
            typeCheckProcess:
              srcPathsData[key].typeCheckProcess && "<ChildProcess>",
            needsReCheck: srcPathsData[key].needsReCheck,
          },
          //[key]: { ...srcPathsData[key],
          //  lintProcess: srcPathsData[key].lintProcess && '<ChildProcess>',
          //  typeCheckProcess: srcPathsData[key].typeCheckProcess && '<ChildProcess>',
          //},
        }),
        {}
      ),
      watchedFilesIndex,
    },
    null,
    2
  );
}

////////////////////////////
// Builder Util functions //
////////////////////////////

async function checkFileExists(file) {
  return fs.promises
    .access(file, fs.constants.F_OK)
    .then(() => true)
    .catch(() => false);
}

async function getCmdPath(cmd) {
  const appPath = path.join(paths.appNodeModules, ".bin", cmd);
  const ownPath = path.join(paths.ownNodeModules, ".bin", cmd);

  // Fallback to own node modules, in case of tests that don't install the cli
  return (await checkFileExists(appPath)) ? appPath : ownPath;
}

async function getHandlerFilePath(srcPath, handler) {
  const parts = handler.split(".");
  const name = parts[0];

  const jsFile = path.join(paths.appPath, srcPath, `${name}.js`);

  if (await checkFileExists(jsFile)) {
    return jsFile;
  }

  const tsFile = path.join(paths.appPath, srcPath, `${name}.ts`);

  if (await checkFileExists(tsFile)) {
    return tsFile;
  }

  return jsFile;
}

async function getAllExternalsForHandler(srcPath) {
  let externals;

  try {
    const packageJson = JSON.parse(
      await fs.promises.readFile(path.join(srcPath, "package.json"), {
        encoding: "utf-8",
      })
    );
    externals = Object.keys({
      ...(packageJson.dependencies || {}),
      ...(packageJson.devDependencies || {}),
      ...(packageJson.peerDependencies || {}),
    });
  } catch (e) {
    builderLogger.debug(`No package.json found in ${srcPath}`);
    externals = [];
  }

  return externals;
}

async function getTranspiledHandler(srcPath, handler) {
  const key = buildEntryPointKey(srcPath, handler);
  const entryPointData = builderState.entryPointsData[key];
  if (entryPointData.transpilePromise || entryPointData.needsReTranspile) {
    builderLogger.debug(`Waiting for re-transpiler output for ${handler}...`);
    await new Promise((resolve, reject) =>
      entryPointData.pendingRequestCallbacks.push({ resolve, reject })
    );
    builderLogger.debug(`Waited for re-transpiler output for ${handler}`);
  }

  return entryPointData.outHandler;
}

function getEsbuildMetafilePath(srcPath, handler) {
  const key = `${srcPath}/${handler}`.replace(/[/.]/g, "-");
  const outSrcFullPath = path.join(paths.appPath, srcPath, paths.appBuildDir);

  return path.join(outSrcFullPath, `.esbuild.${key}.json`);
}

async function getInputFilesFromEsbuildMetafile(file) {
  let metaJson;

  try {
    metaJson = JSON.parse(
      await fs.promises.readFile(file, { encoding: "utf-8" })
    );
  } catch (e) {
    builderLogger.error("There was a problem reading the build metafile", e);
  }

  return Object.keys(metaJson.inputs).map((input) => path.resolve(input));
}

function diffInputFiles(oldList, newList) {
  const remove = [];
  const add = [];

  oldList.forEach((item) => newList.indexOf(item) === -1 && remove.push(item));
  newList.forEach((item) => oldList.indexOf(item) === -1 && add.push(item));

  return { add, remove };
}
function sleep(ms) {
  return new Promise((resolve) => setTimeout(resolve, ms));
}

///////////////////////////////
// Websocke Client functions //
///////////////////////////////

function startClient(debugEndpoint) {
  ws = new WebSocket(debugEndpoint);

  ws.on("open", () => {
    ws.send(JSON.stringify({ action: "connectClient" }));
    clientLogger.debug("WebSocket opened");
  });

  ws.on("close", (code, reason) => {
    clientLogger.debug("Websocket closed");
    clientLogger.debug("Debug session closed", { code, reason });

    // Case: disconnected due to new client connected => do not reconnect
    // Case: disconnected due to 10min idle or 2hr WebSocket connection limit => reconnect
    if (code !== WEBSOCKET_CLOSE_CODE.NEW_CLIENT_CONNECTED) {
      clientLogger.debug("Debug session reconnecting...");
      startClient(debugEndpoint);
    }
  });

  ws.on("error", (e) => {
    clientLogger.error(`WebSocket error: ${e}`);
  });

  ws.on("message", onClientMessage);
}

async function onClientMessage(message) {
  clientLogger.debug(`Message received: ${message}`);

  const data = JSON.parse(message);

  // Handle actions
  if (data.action === "clientConnected") {
    clientLogger.info("Debug session started. Listening for requests...");
    clientLogger.debug(`Client connection id: ${data.clientConnectionId}`);
    return;
  }
  if (data.action === "clientDisconnectedDueToNewClient") {
    clientLogger.warn(
      "A new debug session has been started. This session will be closed..."
    );
    ws.close(WEBSOCKET_CLOSE_CODE.NEW_CLIENT_CONNECTED);
    return;
  }
  if (data.action === "failedToSendResponseDueToStubDisconnected") {
    clientLogger.error(
      chalk.grey(data.debugRequestId) +
        " Failed to send a response because the Lambda function is disconnected"
    );
    return;
  }
  if (data.action === "failedToSendResponseDueToUnknown") {
    clientLogger.error(
      chalk.grey(data.debugRequestId) +
        " Failed to send a response to the Lambda function"
    );
    return;
  }
  if (data.action !== "newRequest") {
    return;
  }

  clientLogger.debug(`=== onClientMessage: ${message}`);
  const {
    stubConnectionId,
    event,
    context,
    env,
    debugRequestId,
    debugRequestTimeoutInMs,
    debugSrcPath,
    debugSrcHandler,
  } = data;

  // Print request info
  const eventSource = parseEventSource(event);
  const eventSourceDesc =
    eventSource === null
      ? " invoked"
      : ` invoked by ${chalk.cyan(eventSource)}`;
  clientLogger.info(
    chalk.grey(
      `${context.awsRequestId} REQUEST ${chalk.cyan(
        env.AWS_LAMBDA_FUNCTION_NAME
      )} [${debugSrcPath}/${debugSrcHandler}]${eventSourceDesc}`
    )
  );
  clientLogger.debug(chalk.grey(JSON.stringify(event)));

  // From Lambda /var/runtime/bootstrap
  // https://link.medium.com/7ir11kKjwbb
  const newSpace = Math.floor(context.memoryLimitInMB / 10);
  const semiSpace = Math.floor(newSpace / 2);
  const oldSpace = context.memoryLimitInMB - newSpace;

  let transpiledHandler;

  try {
    transpiledHandler = await getTranspiledHandler(
      debugSrcPath,
      debugSrcHandler
    );
  } catch (e) {
    clientLogger.error("Get trasnspiler handler error", e);
    // TODO: Handle esbuild transpilation error
    return;
  }

  let lambdaResponse;
  const lambda = spawn(
    "node",
    [
      `--max-old-space-size=${oldSpace}`,
      `--max-semi-space-size=${semiSpace}`,
      "--max-http-header-size=81920", // HTTP header limit of 8KB
      path.join(paths.ownPath, "assets", "lambda-invoke", "bootstrap.js"),
      JSON.stringify(event),
      JSON.stringify(context),
      //"./src", // Local path to the Lambda functions
      transpiledHandler.srcPath,
      //"hello.handler",
      transpiledHandler.handler,
    ],
    {
      stdio: ["inherit", "inherit", "inherit", "ipc"],
      cwd: paths.appPath,
      env: { ...process.env, ...env },
    }
  );
  const timer = setTimer(lambda, handleResponse, debugRequestTimeoutInMs);

  function parseEventSource(event) {
    try {
      // HTTP
      if (
        ["2.0", "1.0"].includes(event.version) &&
        event.requestContext.apiId
      ) {
        return event.version === "1.0"
          ? `API ${event.httpMethod} ${event.path}`
          : `API ${event.requestContext.http.method} ${event.rawPath}`;
      }

      // HTTP Authorizer
      if (["TOKEN", "REQUEST"].includes(event.type) && event.methodArn) {
        return "API authorizer";
      }

      if (event.Records && event.Records.length > 0) {
        // SNS
        if (event.Records[0].EventSource === "aws:sns") {
          // TopicArn: arn:aws:sns:us-east-1:123456789012:ExampleTopic
          const topics = array.unique(
            event.Records.map((record) => record.Sns.TopicArn.split(":").pop())
          );
          return topics.length === 1
            ? `SNS topic ${topics[0]}`
            : `SNS topics: ${topics.join(", ")}`;
        }
        // SQS
        if (event.Records.EventSource === "aws:sqs") {
          // eventSourceARN: arn:aws:sqs:us-east-1:123456789012:MyQueue
          const names = array.unique(
            event.Records.map((record) =>
              record.eventSourceARN.split(":").pop()
            )
          );
          return names.length === 1
            ? `SQS queue ${names[0]}`
            : `SQS queues: ${names.join(", ")}`;
        }
        // DynamoDB
        if (event.Records.EventSource === "aws:dynamodb") {
          return "DynamoDB";
        }
      }
    } catch (e) {
      clientLogger.debug(`Failed to parse event source ${e}`);
    }

    return null;
  }

  function handleResponse(response) {
    switch (response.type) {
      case "success":
      case "failure":
      case "timeout":
        lambdaResponse = response;
        break;
      default:
    }
  }

  function returnLambdaResponse() {
    // Handle timeout: do not send a response, let stub timeout
    if (lambdaResponse.type === "timeout") {
      clientLogger.info(
        chalk.grey(
          `${context.awsRequestId} ${chalk.red("ERROR")} Lambda timed out`
        )
      );
      return;
    }

    // handle success/failure
    if (lambdaResponse.type === "success") {
      clientLogger.info(
        chalk.grey(
          `${context.awsRequestId} RESPONSE ${JSON.stringify(
            lambdaResponse.data
          )}`
        )
      );
    } else if (lambdaResponse.type === "failure") {
      const errorMessage = lambdaResponse.error.message || lambdaResponse.error;
      clientLogger.info(lambdaResponse.error);
      clientLogger.error(chalk.grey(context.awsRequestId) + ` ${errorMessage}`);
    }
    ws.send(
      JSON.stringify({
        debugRequestId,
        stubConnectionId,
        action: "newResponse",
        responseData: lambdaResponse.data,
        responseError: lambdaResponse.error,
      })
    );
  }

  lambda.on("message", handleResponse);
  lambda.on("exit", function () {
    returnLambdaResponse();
    clearTimeout(timer);
  });
}

<<<<<<< HEAD
function setTimer(lambda, handleResponse, timeoutInMs) {
  return setTimeout(function () {
    handleResponse({ type: "timeout" });
=======
module.exports = async function (argv, cliInfo) {
  const config = await applyConfig(argv);
  const stackName = `${config.stage}-debug-stack`;

  // Deploy debug stack
  logger.log("");
  logger.log("=======================");
  logger.log(" Deploying debug stack");
  logger.log("=======================");
  logger.log("");
  const debugAppArgs = [stackName, config.stage, config.region];
  // Note: When deploying the debug stack, the current working directory is user's app.
  //       Setting the current working directory to debug stack cdk app directory to allow
  //       Lambda Function construct be able to reference code with relative path.
  process.chdir(path.join(paths.ownPath, "assets", "debug-stack"));
  const debugStackRet = await cdkDeploy({
    ...cliInfo.cdkOptions,
    app: `node bin/index.js ${debugAppArgs.join(" ")}`,
    output: "cdk.out",
  });
  // Note: Restore working directory
  process.chdir(paths.appPath);

  // Get WebSocket endpoint
  if (
    !debugStackRet ||
    !debugStackRet.outputs ||
    !debugStackRet.outputs.Endpoint
  ) {
    throw new Error(
      `Failed to get the endpoint from the deployed debug stack ${stackName}`
    );
  }
  config.debugEndpoint = debugStackRet.outputs.Endpoint;

  // Deploy app
  logger.log("");
  logger.log("===============");
  logger.log(" Deploying app");
  logger.log("===============");
  logger.log("");
  prepareCdk(argv, cliInfo, config);
  await sstDeploy(argv, config, cliInfo);

  // Start client
  logger.log("");
  logger.log("===================");
  logger.log(" Starting debugger");
  logger.log("===================");
  logger.log("");

  await startBuilder([
    { debugSrcPath: "src/api", debugSrcHandler: "api.handler" },
    { debugSrcPath: "src/sns", debugSrcHandler: "sns.handler" },
  ]);
>>>>>>> d77eb1c9

    try {
      process.kill(lambda.pid, "SIGKILL");
    } catch (e) {
      clientLogger.error("Cannot kill timed out Lambda", e);
    }
  }, timeoutInMs);
}<|MERGE_RESOLUTION|>--- conflicted
+++ resolved
@@ -41,7 +41,6 @@
   NEW_CLIENT_CONNECTED: 4901,
 };
 
-let ws;
 let watcher;
 let tscExec;
 let eslintExec;
@@ -74,6 +73,11 @@
   needsReCheck: false,
 };
 
+const clientState = {
+  ws: null,
+  wsKeepaliveTimer: null,
+};
+
 const MOCK_SLOW_ESBUILD_RETRANSPILE_IN_MS = 0;
 
 process.on("uncaughtException", (err, origin) => {
@@ -87,7 +91,7 @@
 });
 
 module.exports = async function (argv, cliInfo) {
-  const config = applyConfig(argv);
+  const config = await applyConfig(argv);
 
   // Deploy debug stack
   config.debugEndpoint = await deployDebugStack(cliInfo, config);
@@ -768,14 +772,14 @@
 ///////////////////////////////
 
 function startClient(debugEndpoint) {
-  ws = new WebSocket(debugEndpoint);
-
-  ws.on("open", () => {
-    ws.send(JSON.stringify({ action: "connectClient" }));
+  clientState.ws = new WebSocket(debugEndpoint);
+
+  clientState.ws.on("open", () => {
+    clientState.ws.send(JSON.stringify({ action: "connectClient" }));
     clientLogger.debug("WebSocket opened");
   });
 
-  ws.on("close", (code, reason) => {
+  clientState.ws.on("close", (code, reason) => {
     clientLogger.debug("Websocket closed");
     clientLogger.debug("Debug session closed", { code, reason });
 
@@ -787,11 +791,15 @@
     }
   });
 
-  ws.on("error", (e) => {
+  clientState.ws.on("error", (e) => {
     clientLogger.error(`WebSocket error: ${e}`);
   });
 
-  ws.on("message", onClientMessage);
+  clientState.ws.on("message", onClientMessage);
+}
+
+function startWsKeepAliveWatcher() {
+  setInterval();
 }
 
 async function onClientMessage(message) {
@@ -809,7 +817,7 @@
     clientLogger.warn(
       "A new debug session has been started. This session will be closed..."
     );
-    ws.close(WEBSOCKET_CLOSE_CODE.NEW_CLIENT_CONNECTED);
+    clientState.ws.close(WEBSOCKET_CLOSE_CODE.NEW_CLIENT_CONNECTED);
     return;
   }
   if (data.action === "failedToSendResponseDueToStubDisconnected") {
@@ -897,7 +905,7 @@
       env: { ...process.env, ...env },
     }
   );
-  const timer = setTimer(lambda, handleResponse, debugRequestTimeoutInMs);
+  const timer = setLambdaTimeoutTimer(lambda, handleResponse, debugRequestTimeoutInMs);
 
   function parseEventSource(event) {
     try {
@@ -987,7 +995,7 @@
       clientLogger.info(lambdaResponse.error);
       clientLogger.error(chalk.grey(context.awsRequestId) + ` ${errorMessage}`);
     }
-    ws.send(
+    clientState.ws.send(
       JSON.stringify({
         debugRequestId,
         stubConnectionId,
@@ -1005,67 +1013,9 @@
   });
 }
 
-<<<<<<< HEAD
-function setTimer(lambda, handleResponse, timeoutInMs) {
+function setLambdaTimeoutTimer(lambda, handleResponse, timeoutInMs) {
   return setTimeout(function () {
     handleResponse({ type: "timeout" });
-=======
-module.exports = async function (argv, cliInfo) {
-  const config = await applyConfig(argv);
-  const stackName = `${config.stage}-debug-stack`;
-
-  // Deploy debug stack
-  logger.log("");
-  logger.log("=======================");
-  logger.log(" Deploying debug stack");
-  logger.log("=======================");
-  logger.log("");
-  const debugAppArgs = [stackName, config.stage, config.region];
-  // Note: When deploying the debug stack, the current working directory is user's app.
-  //       Setting the current working directory to debug stack cdk app directory to allow
-  //       Lambda Function construct be able to reference code with relative path.
-  process.chdir(path.join(paths.ownPath, "assets", "debug-stack"));
-  const debugStackRet = await cdkDeploy({
-    ...cliInfo.cdkOptions,
-    app: `node bin/index.js ${debugAppArgs.join(" ")}`,
-    output: "cdk.out",
-  });
-  // Note: Restore working directory
-  process.chdir(paths.appPath);
-
-  // Get WebSocket endpoint
-  if (
-    !debugStackRet ||
-    !debugStackRet.outputs ||
-    !debugStackRet.outputs.Endpoint
-  ) {
-    throw new Error(
-      `Failed to get the endpoint from the deployed debug stack ${stackName}`
-    );
-  }
-  config.debugEndpoint = debugStackRet.outputs.Endpoint;
-
-  // Deploy app
-  logger.log("");
-  logger.log("===============");
-  logger.log(" Deploying app");
-  logger.log("===============");
-  logger.log("");
-  prepareCdk(argv, cliInfo, config);
-  await sstDeploy(argv, config, cliInfo);
-
-  // Start client
-  logger.log("");
-  logger.log("===================");
-  logger.log(" Starting debugger");
-  logger.log("===================");
-  logger.log("");
-
-  await startBuilder([
-    { debugSrcPath: "src/api", debugSrcHandler: "api.handler" },
-    { debugSrcPath: "src/sns", debugSrcHandler: "sns.handler" },
-  ]);
->>>>>>> d77eb1c9
 
     try {
       process.kill(lambda.pid, "SIGKILL");
