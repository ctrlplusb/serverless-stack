--- conflicted
+++ resolved
@@ -40,15 +40,9 @@
   "homepage": "https://serverless-stack.com",
   "dependencies": {
     "@aws-cdk/aws-apigatewayv2-alpha": "2.15.0-alpha.0",
-<<<<<<< HEAD
     "@graphql-codegen/cli": "^2.6.2",
-    "@serverless-stack/aws-lambda-ric": "^2.0.13",
     "@serverless-stack/core": "1.0.0-beta.9",
     "@serverless-stack/resources": "1.0.0-beta.9",
-=======
-    "@serverless-stack/core": "^0.69.3",
-    "@serverless-stack/resources": "^0.69.3",
->>>>>>> 5915e759
     "aws-cdk": "2.15.0",
     "aws-cdk-lib": "2.15.0",
     "aws-sdk": "^2.1110.0",
